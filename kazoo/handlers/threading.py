"""A threading based handler.

The :class:`SequentialThreadingHandler` is intended for regular Python
environments that use threads.

.. warning::

    Do not use :class:`SequentialThreadingHandler` with applications
    using asynchronous event loops (like gevent). Use the
    :class:`~kazoo.handlers.gevent.SequentialGeventHandler` instead.

"""
from __future__ import absolute_import

<<<<<<< HEAD
=======
import atexit
import errno
>>>>>>> d14303ac
import logging
import select
import socket
import threading
import time

import kazoo.python2atexit as python2atexit

try:
    import Queue
except ImportError:  # pragma: nocover
    import queue as Queue

from kazoo.handlers.utils import create_tcp_socket, create_tcp_connection

# sentinel objects
_NONE = object()
_STOP = object()

log = logging.getLogger(__name__)

class KazooTimeoutError(Exception):
    pass


class AsyncResult(object):
    """A one-time event that stores a value or an exception"""
    def __init__(self, handler):
        self._handler = handler
        self.value = None
        self._exception = _NONE
        self._condition = threading.Condition()
        self._callbacks = []

    def ready(self):
        """Return true if and only if it holds a value or an
        exception"""
        return self._exception is not _NONE

    def successful(self):
        """Return true if and only if it is ready and holds a value"""
        return self._exception is None

    @property
    def exception(self):
        if self._exception is not _NONE:
            return self._exception

    def set(self, value=None):
        """Store the value. Wake up the waiters."""
        with self._condition:
            self.value = value
            self._exception = None

            for callback in self._callbacks:
                self._handler.completion_queue.put(
                    lambda: callback(self)
                )
            self._condition.notify_all()

    def set_exception(self, exception):
        """Store the exception. Wake up the waiters."""
        with self._condition:
            self._exception = exception

            for callback in self._callbacks:
                self._handler.completion_queue.put(
                    lambda: callback(self)
                )
            self._condition.notify_all()

    def get(self, block=True, timeout=None):
        """Return the stored value or raise the exception.

        If there is no value raises TimeoutError.

        """
        with self._condition:
            if self._exception is not _NONE:
                if self._exception is None:
                    return self.value
                raise self._exception
            elif block:
                self._condition.wait(timeout)
                if self._exception is not _NONE:
                    if self._exception is None:
                        return self.value
                    raise self._exception

            # if we get to this point we timeout
            raise KazooTimeoutError()

    def get_nowait(self):
        """Return the value or raise the exception without blocking.

        If nothing is available, raises TimeoutError

        """
        return self.get(block=False)

    def wait(self, timeout=None):
        """Block until the instance is ready."""
        with self._condition:
            self._condition.wait(timeout)
        return self._exception is not _NONE

    def rawlink(self, callback):
        """Register a callback to call when a value or an exception is
        set"""
        with self._condition:
            # Are we already set? Dispatch it now
            if self.ready():
                self._handler.completion_queue.put(
                    lambda: callback(self)
                )
                return

            if callback not in self._callbacks:
                self._callbacks.append(callback)

    def unlink(self, callback):
        """Remove the callback set by :meth:`rawlink`"""
        with self._condition:
            if self.ready():
                # Already triggered, ignore
                return

            if callback in self._callbacks:
                self._callbacks.remove(callback)


class SequentialThreadingHandler(object):
    """Threading handler for sequentially executing callbacks.

    This handler executes callbacks in a sequential manner. A queue is
    created for each of the callback events, so that each type of event
    has its callback type run sequentially. These are split into two
    queues, one for watch events and one for async result completion
    callbacks.

    Each queue type has a thread worker that pulls the callback event
    off the queue and runs it in the order the client sees it.

    This split helps ensure that watch callbacks won't block session
    re-establishment should the connection be lost during a Zookeeper
    client call.

    Watch and completion callbacks should avoid blocking behavior as
    the next callback of that type won't be run until it completes. If
    you need to block, spawn a new thread and return immediately so
    callbacks can proceed.

    .. note::

        Completion callbacks can block to wait on Zookeeper calls, but
        no other completion callbacks will execute until the callback
        returns.

    """
    name = "sequential_threading_handler"
    timeout_exception = KazooTimeoutError
    sleep_func = staticmethod(time.sleep)
    queue_impl = Queue.Queue
    queue_empty = Queue.Empty

    def __init__(self):
        """Create a :class:`SequentialThreadingHandler` instance"""
        self.callback_queue = self.queue_impl()
        self.completion_queue = self.queue_impl()
        self._running = False
        self._state_change = threading.Lock()
        self._workers = []

    def _create_thread_worker(self, queue):
        def thread_worker():  # pragma: nocover
            while True:
                try:
                    func = queue.get()
                    try:
                        if func is _STOP:
                            break
                        func()
                    except Exception:
                        log.exception("Exception in worker queue thread")
                    finally:
                        queue.task_done()
                except self.queue_empty:
                    continue
        t = threading.Thread(target=thread_worker)

        # Even though these should be joined, it's possible stop might
        # not issue in time so we set them to daemon to let the program
        # exit anyways
        t.daemon = True
        t.start()
        return t

    def start(self):
        """Start the worker threads."""
        with self._state_change:
            if self._running:
                return

            # Spawn our worker threads, we have
            # - A callback worker for watch events to be called
            # - A completion worker for completion events to be called
            for queue in (self.completion_queue, self.callback_queue):
                w = self._create_thread_worker(queue)
                self._workers.append(w)
            self._running = True
            python2atexit.register(self.stop)

    def stop(self):
        """Stop the worker threads and empty all queues."""
        with self._state_change:
            if not self._running:
                return

            self._running = False

            for queue in (self.completion_queue, self.callback_queue):
                queue.put(_STOP)

            self._workers.reverse()
            while self._workers:
                worker = self._workers.pop()
                worker.join()

            # Clear the queues
            self.callback_queue = self.queue_impl()
            self.completion_queue = self.queue_impl()
            python2atexit.unregister(self.stop)

    def select(self, *args, **kwargs):
        try:
            return select.select(*args, **kwargs)
        except select.error as ex:
            # if the system call was interrupted, we'll return as a timeout
            # in Python 3, system call interruptions are a native exception
            # in Python 2, they are not
            errnum = ex.errno if isinstance(ex, OSError) else ex[0]
            # to mimic a timeout, we return the same thing select would
            if errnum == errno.EINTR:
                return ([], [], [])
            raise

    def socket(self):
        return create_tcp_socket(socket)

    def create_connection(self, *args, **kwargs):
        return create_tcp_connection(socket, *args, **kwargs)

    def event_object(self):
        """Create an appropriate Event object"""
        return threading.Event()

    def lock_object(self):
        """Create a lock object"""
        return threading.Lock()

    def rlock_object(self):
        """Create an appropriate RLock object"""
        return threading.RLock()

    def async_result(self):
        """Create a :class:`AsyncResult` instance"""
        return AsyncResult(self)

    def spawn(self, func, *args, **kwargs):
        t = threading.Thread(target=func, args=args, kwargs=kwargs)
        t.daemon = True
        t.start()
        return t

    def dispatch_callback(self, callback):
        """Dispatch to the callback object

        The callback is put on separate queues to run depending on the
        type as documented for the :class:`SequentialThreadingHandler`.

        """
        self.callback_queue.put(lambda: callback.func(*callback.args))<|MERGE_RESOLUTION|>--- conflicted
+++ resolved
@@ -12,11 +12,8 @@
 """
 from __future__ import absolute_import
 
-<<<<<<< HEAD
-=======
 import atexit
 import errno
->>>>>>> d14303ac
 import logging
 import select
 import socket
